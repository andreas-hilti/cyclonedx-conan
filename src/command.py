#!/usr/bin/env python3
# encoding: utf-8

# This file is part of CycloneDX Conan
#
# Licensed under the Apache License, Version 2.0 (the "License");
# you may not use this file except in compliance with the License.
# You may obtain a copy of the License at
#
#     http://www.apache.org/licenses/LICENSE-2.0
#
# Unless required by applicable law or agreed to in writing, software
# distributed under the License is distributed on an "AS IS" BASIS,
# WITHOUT WARRANTIES OR CONDITIONS OF ANY KIND, either express or implied.
# See the License for the specific language governing permissions and
# limitations under the License.
#
# SPDX-License-Identifier: Apache-2.0
# Copyright (c) OWASP Foundation. All Rights Reserved.

import argparse
import json
import os.path
import sys
from uuid import uuid4
from conans.client.conan_api import Conan, ProfileData
from conans.client.command import Command as ConanCommand, OnceArgument, Extender, _add_common_install_arguments
<<<<<<< HEAD
from conans.client.output import ConanOutput, colorama_initialize
from conans.client.graph.graph import DepsGraph
=======
from conans.client.graph.graph import DepsGraph, Node
>>>>>>> fc727805
from conans.errors import ConanMigrationError, ConanException
from packageurl import PackageURL
from typing import Set


class CycloneDXCommand:
    # Parsed Arguments
    _arguments: argparse.Namespace

    def __init__(self, args: argparse.Namespace):
        self._arguments = args

    @staticmethod
    def get_arg_parser() -> argparse.ArgumentParser:
        parser = argparse.ArgumentParser(description='CycloneDX SBOM Generator')

        parser.add_argument("path_or_reference", help="Path to a folder containing a recipe"
                            " (conanfile.py or conanfile.txt) or to a recipe file. e.g., "
                            "./my_project/conanfile.txt. It could also be a reference")
        parser.add_argument("-if", "--install-folder", action=OnceArgument,
                            help="local folder containing the conaninfo.txt and conanbuildinfo.txt "
                            "files (from a previous conan install execution). Defaulted to "
                            "current folder, unless --profile, -s or -o is specified. If you "
                            "specify both install-folder and any setting/option "
                            "it will raise an error.")
        dry_build_help = ("Apply the --build argument to output the information, "
                          "as it would be done by the install command")
        parser.add_argument("-db", "--dry-build", action=Extender, nargs="?", help=dry_build_help)
<<<<<<< HEAD
        output_help='Output file path for your SBOM (set to \'-\' to output to STDOUT)'
        parser.add_argument(
            '--output', action='store', metavar='FILE_PATH', default="-", required=False,
            help=output_help, dest='output_file'
=======
        exclude_dev_help = 'Exclude development dependencies from the BOM'
        parser.add_argument(
            '--exclude-dev', action='store_true',
            help=exclude_dev_help, dest='exclude_dev'
>>>>>>> fc727805
        )
        build_help = ("Given a build policy, return an ordered list of packages that would be built"
                      " from sources during the install command")

        update_help = "Will check if updates of the dependencies exist in the remotes " \
                      "(a new version that satisfies a version range, a new revision or a newer " \
                      "recipe if not using revisions)."
        _add_common_install_arguments(parser, update_help=update_help, build_help=build_help)

        return parser

    def execute(self):
        try:
            conan_api = Conan(output=ConanOutput(sys.stderr, sys.stderr, colorama_initialize()))
        except ConanMigrationError:  # Error migrating
            sys.exit(1)
        except ConanException as e:
            sys.stderr.write("Error in Conan initialization: {}".format(e))
            sys.exit(1)
        conan_command = ConanCommand(conan_api)

        profile_build = ProfileData(profiles=self._arguments.profile_build,
                                    settings=self._arguments.settings_build,
                                    options=self._arguments.options_build,
                                    env=self._arguments.env_build,
                                    conf=self._arguments.conf_build)
        data = conan_command._conan.info(
            self._arguments.path_or_reference,
            remote_name=self._arguments.remote,
            settings=self._arguments.settings_host,
            options=self._arguments.options_host,
            env=self._arguments.env_host,
            profile_names=self._arguments.profile_host,
            conf=self._arguments.conf_host,
            profile_build=profile_build,
            update=self._arguments.update,
            install_folder=self._arguments.install_folder,
            build=self._arguments.dry_build,
            lockfile=self._arguments.lockfile)

        deps_graph: DepsGraph = data[0]

        bom = {
            "bomFormat": "CycloneDX",
            "specVersion": "1.3",
            "serialNumber": "urn:uuid:" + str(uuid4()),
            "version": 1,
            'metadata': {
                'component': {
                    'bom-ref': 'unknown@0.0.0',
                    'type': 'application',
                    'name': 'unknown',
                    'version': '0.0.0',
                },
            },
            'components': [],
            'dependencies': [],
        }

        required_ids = set()
        if self._arguments.exclude_dev:
            visited_ids = set()
            to_visit: Set[Node] = set(node for node in deps_graph.nodes if node.ref is None)
            while to_visit:
                node = to_visit.pop()
                if node.id in visited_ids:
                    continue
                visited_ids.add(node.id)
                required_ids.add(node.id)
                for dependency in node.dependencies:
                    if str(dependency.dst.id) in node.graph_lock_node.requires:
                        to_visit.add(dependency.dst)

        for node in deps_graph.nodes:
            if node.ref is None:
                # top level component
                bom['metadata']['component']['name'] = os.path.basename(os.path.dirname(node.path))
                bom['metadata']['component']['bom-ref'] = bom['metadata']['component']['name'] + '@' + bom['metadata']['component']['version']
                dependencies = {
                    'ref': bom['metadata']['component']['bom-ref'],
                    'dependsOn': [],
                }
                for dependency in node.dependencies:
                    purl = get_purl(dependency.dst.remote, dependency.dst.ref)
                    if (
                        self._arguments.exclude_dev
                        and str(dependency.dst.id) not in required_ids
                    ):
                        continue
                    dependencies['dependsOn'].append(str(purl))
                bom['dependencies'].append(dependencies)
            else:
                if (
                    self._arguments.exclude_dev
                    and str(node.id) not in required_ids
                ):
                    continue
                purl = get_purl(node.remote, node.ref)
                component = {
                    'bom-ref': str(purl),
                    'type': 'library',
                    'name': node.ref.name,
                    'version': node.ref.version,
                    'purl': str(purl),
                }
                if node.ref.user:
                    component['namespace'] = node.ref.user
                bom['components'].append(component)
                dependencies = {
                    'ref': component['bom-ref'],
                    'dependsOn': [],
                }
                for dependency in node.dependencies:
                    if (
                        self._arguments.exclude_dev
                        and str(dependency.dst.id) not in required_ids
                    ):
                        continue
                    dep_purl = get_purl(dependency.dst.remote, dependency.dst.ref)
                    dependencies['dependsOn'].append(str(dep_purl))
                bom['dependencies'].append(dependencies)

        output = json.dumps(bom, indent=2)
        if self._arguments.output_file == '-' or not self._arguments.output_file:
            print(output)
        else:
            with open(self._arguments.output_file, "w") as file:
                file.write(output)

def get_purl(remote, ref):
    qualifiers = {
        'repository_url': 'localhost' if remote is None else remote.url,
    }
    if ref.user:
        qualifiers['channel'] = ref.channel
    purl = PackageURL(type='conan', namespace=ref.user, name=ref.name, version=ref.version, qualifiers=qualifiers)
    return purl


def main():
    parser = CycloneDXCommand.get_arg_parser()
    args = parser.parse_args()
    CycloneDXCommand(args).execute()


if __name__ == '__main__':
    main()<|MERGE_RESOLUTION|>--- conflicted
+++ resolved
@@ -25,12 +25,8 @@
 from uuid import uuid4
 from conans.client.conan_api import Conan, ProfileData
 from conans.client.command import Command as ConanCommand, OnceArgument, Extender, _add_common_install_arguments
-<<<<<<< HEAD
+from conans.client.graph.graph import DepsGraph, Node
 from conans.client.output import ConanOutput, colorama_initialize
-from conans.client.graph.graph import DepsGraph
-=======
-from conans.client.graph.graph import DepsGraph, Node
->>>>>>> fc727805
 from conans.errors import ConanMigrationError, ConanException
 from packageurl import PackageURL
 from typing import Set
@@ -59,17 +55,15 @@
         dry_build_help = ("Apply the --build argument to output the information, "
                           "as it would be done by the install command")
         parser.add_argument("-db", "--dry-build", action=Extender, nargs="?", help=dry_build_help)
-<<<<<<< HEAD
         output_help='Output file path for your SBOM (set to \'-\' to output to STDOUT)'
         parser.add_argument(
             '--output', action='store', metavar='FILE_PATH', default="-", required=False,
             help=output_help, dest='output_file'
-=======
+        )
         exclude_dev_help = 'Exclude development dependencies from the BOM'
         parser.add_argument(
             '--exclude-dev', action='store_true',
             help=exclude_dev_help, dest='exclude_dev'
->>>>>>> fc727805
         )
         build_help = ("Given a build policy, return an ordered list of packages that would be built"
                       " from sources during the install command")
